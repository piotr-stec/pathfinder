#![allow(dead_code, unused_variables)]
mod headers;
mod receipts;
mod state_updates;
mod transactions;

use std::num::NonZeroUsize;
use std::sync::Arc;

use anyhow::Context;
use futures::StreamExt;
use futures::TryStreamExt;
use p2p::client::{conv::TryFromDto, peer_agnostic::Client as P2PClient};
use p2p_proto::{
    common::{BlockNumberOrHash, Direction, Iteration},
    receipt::{ReceiptsRequest, ReceiptsResponse},
    transaction::{TransactionsRequest, TransactionsResponse},
};
<<<<<<< HEAD
use pathfinder_common::state_update::StateUpdateCounts;
use pathfinder_common::{
    receipt::Receipt, transaction::Transaction, BlockHash, BlockHeader, BlockNumber,
    TransactionIndex,
};
=======
use pathfinder_common::receipt::Receipt;
use pathfinder_common::{transaction::Transaction, BlockHeader};
use pathfinder_common::{BlockHash, BlockNumber};
>>>>>>> 69f71d47
use pathfinder_ethereum::EthereumStateUpdate;
use pathfinder_storage::Storage;
use primitive_types::H160;
use tokio::task::spawn_blocking;

use crate::state::block_hash::{
    calculate_transaction_commitment, TransactionCommitmentFinalHashType,
};

use state_updates::ContractDiffSyncError;

/// Provides P2P sync capability for blocks secured by L1.
#[derive(Clone)]
pub struct Sync {
    storage: Storage,
    p2p: P2PClient,
    // TODO: merge these two inside the client.
    eth_client: pathfinder_ethereum::EthereumClient,
    eth_address: H160,
}

impl Sync {
    pub fn new(
        storage: Storage,
        p2p: P2PClient,
        ethereum: (pathfinder_ethereum::EthereumClient, H160),
    ) -> Self {
        Self {
            storage,
            p2p,
            eth_client: ethereum.0,
            eth_address: ethereum.1,
        }
    }

    /// Syncs using p2p until the latest Ethereum checkpoint.
    pub async fn run(&self) -> anyhow::Result<()> {
        use pathfinder_ethereum::EthereumApi;
        let checkpoint = self
            .eth_client
            .get_starknet_state(&self.eth_address)
            .await
            .context("Fetching latest L1 checkpoint")?;

        let local_state = LocalState::from_db(self.storage.clone(), checkpoint.clone())
            .await
            .context("Querying local state")?;

        // Ensure our local state is consistent with the L1 checkpoint.
        CheckpointAnalysis::analyse(&local_state, &checkpoint)
            .handle(self.storage.clone())
            .await
            .context("Analysing local storage against L1 checkpoint")?;

        // Persist checkpoint as new L1 anchor. This must be done first to protect against an interrupted sync process.
        // Subsequent syncs will use this value to rollback against. Persisting it later would result in more data than
        // necessary being rolled back (potentially all data if the header sync process is frequently interrupted), so this
        // ensures sync will progress even under bad conditions.
        let anchor = checkpoint;
        persist_anchor(self.storage.clone(), anchor.clone())
            .await
            .context("Persisting new Ethereum anchor")?;

        let head = anchor.block_number;

        // Sync missing headers in reverse chronological order, from the new anchor to genesis.
        self.sync_headers(anchor).await.context("Syncing headers")?;

        // Sync missing transactions in chronological order for all synced headers.
        self.sync_transactions()
            .await
            .context("Syncing transactions")?;

        // Sync the rest of the data in chronological order.
        self.sync_state_updates(head)
            .await
            .context("Syncing state updates")?;

        Ok(())
    }

    /// Syncs all headers in reverse chronological order, from the anchor point
    /// back to genesis. Fills in any gaps left by previous header syncs.
    ///
    /// As sync goes backwards from a known L1 anchor block, this method can
    /// guarantee that all sync'd headers are secured by L1.
    ///
    /// No guarantees are made about any headers newer than the anchor.
    async fn sync_headers(&self, anchor: EthereumStateUpdate) -> anyhow::Result<()> {
        while let Some(gap) =
            headers::next_gap(self.storage.clone(), anchor.block_number, anchor.block_hash)
                .await
                .context("Finding next gap in header chain")?
        {
            // TODO: create a tracing scope for this gap start, stop.

            tracing::info!("Syncing headers");

            // TODO: consider .inspect_ok(tracing::trace!) for each stage.
            let result = self
                .p2p
                .clone()
                // TODO: consider buffering in the client to reduce request latency.
                .header_stream(gap.head, gap.tail, true)
                .scan((gap.head, gap.head_hash, false), headers::check_continuity)
                // TODO: rayon scope this.
                .and_then(headers::verify)
                // chunk so that persisting to storage can be batched.
                .try_chunks(1024)
                // TODO: Pull out remaining data from try_chunks error.
                //       try_chunks::Error is a tuple of Err(data, error) so we
                //       should re-stream that as Ok(data), Err(error). Right now
                //       we just map to Err(error).
                .map_err(|e| e.1)
                .and_then(|x| headers::persist(x, self.storage.clone()))
                .inspect_ok(|x| tracing::info!(tail=%x.data.header.number, "Header chunk synced"))
                // Drive stream to completion.
                .try_fold((), |_state, _x| std::future::ready(Ok(())))
                .await;

            match result {
                Ok(()) => {
                    tracing::info!("Syncing headers complete");
                }
                Err(error) => {
                    if let Some(peer_data) = error.peer_id_and_data() {
                        // TODO: punish peer.
                        tracing::debug!(
                            peer=%peer_data.peer, block=%peer_data.data.header.number, %error,
                            "Error while streaming headers"
                        );
                    } else {
                        tracing::debug!(%error, "Error while streaming headers");
                    }
                }
            }
        }

        Ok(())
    }

    async fn sync_transactions(&self) -> anyhow::Result<()> {
        let (first_block, last_block) = spawn_blocking({
            let storage = self.storage.clone();
            move || -> anyhow::Result<(Option<BlockNumber>, Option<BlockNumber>)> {
                let mut db = storage
                    .connection()
                    .context("Creating database connection")?;
                let db = db.transaction().context("Creating database transaction")?;
                let first_block = db
                    .first_block_without_transactions()
                    .context("Querying first block without transactions")?;
                let last_block = db
                    .block_id(pathfinder_storage::BlockId::Latest)
                    .context("Querying latest block without transactions")?
                    .map(|(block_number, _)| block_number);
                Ok((first_block, last_block))
            }
        })
        .await
        .context("Joining blocking task")??;

        let Some(first_block) = first_block else {
            return Ok(());
        };
        let last_block = last_block.context("Last block not found but first block found")?;

        let mut curr_block = headers::query(self.storage.clone(), first_block)
            .await?
            .ok_or_else(|| anyhow::anyhow!("First block not found"))?;

        // Loop which refreshes peer set once we exhaust it.
        loop {
            let peers = self
                .p2p
                .get_update_peers_with_transaction_sync_capability()
                .await;

            // Attempt each peer.
            'next_peer: for peer in peers {
                let request = TransactionsRequest {
                    iteration: Iteration {
                        start: BlockNumberOrHash::Number(curr_block.number.get()),
                        direction: Direction::Forward,
                        limit: last_block.get() - curr_block.number.get() + 1,
                        step: 1.into(),
                    },
                };

                let mut responses =
                    match self.p2p.send_transactions_sync_request(peer, request).await {
                        Ok(x) => x,
                        Err(error) => {
                            // Failed to establish connection, try next peer.
                            tracing::debug!(%peer, reason=%error, "Transactions request failed");
                            continue 'next_peer;
                        }
                    };

                let mut transactions = Vec::new();
                while let Some(transaction) = responses.next().await {
                    match transaction {
                        TransactionsResponse::Transaction(tx) => {
                            match Transaction::try_from_dto(tx) {
                                Ok(tx) if transactions.len() < curr_block.transaction_count => {
                                    transactions.push(tx)
                                }
                                Ok(tx) => {
                                    if !check_transactions(&curr_block, &transactions).await? {
                                        tracing::debug!(
                                            "Invalid transactions for block {}, trying next peer",
                                            curr_block.number
                                        );
                                        continue 'next_peer;
                                    }
                                    transactions::persist(
                                        self.storage.clone(),
                                        curr_block.clone(),
                                        transactions.clone(),
                                    )
                                    .await
                                    .context("Inserting transactions")?;
                                    if curr_block.number == last_block {
                                        return Ok(());
                                    }
                                    curr_block =
                                        headers::query(self.storage.clone(), curr_block.number + 1)
                                            .await?
                                            .ok_or_else(|| {
                                                anyhow::anyhow!("Next block not found")
                                            })?;
                                    transactions.clear();
                                    transactions.push(tx);
                                }
                                Err(error) => {
                                    tracing::debug!(%peer, %error, "Transaction stream returned unexpected DTO");
                                    continue 'next_peer;
                                }
                            }
                        }
                        TransactionsResponse::Fin if curr_block.number == last_block => {
                            if !check_transactions(&curr_block, &transactions).await? {
                                tracing::debug!(
                                    "Invalid transactions for block {}, trying next peer",
                                    curr_block.number
                                );
                                continue 'next_peer;
                            }
                            transactions::persist(self.storage.clone(), curr_block, transactions)
                                .await
                                .context("Inserting transactions")?;
                            return Ok(());
                        }
                        TransactionsResponse::Fin => {
                            tracing::debug!(%peer, "Unexpected transaction stream Fin");
                            continue 'next_peer;
                        }
                    };
                }
            }
        }
    }

    async fn sync_receipts(&self) -> anyhow::Result<()> {
        let (first_block, last_block) = spawn_blocking({
            let storage = self.storage.clone();
            move || -> anyhow::Result<(Option<BlockNumber>, Option<BlockNumber>)> {
                let mut db = storage
                    .connection()
                    .context("Creating database connection")?;
                let db = db.transaction().context("Creating database transaction")?;
                let first_block = db
                    .first_block_without_receipts()
                    .context("Querying first block without receipts")?;
                let last_block = db
                    .block_id(pathfinder_storage::BlockId::Latest)
                    .context("Querying latest block without receipts")?
                    .map(|(block_number, _)| block_number);
                Ok((first_block, last_block))
            }
        })
        .await
        .context("Joining blocking task")??;

        let Some(first_block) = first_block else {
            return Ok(());
        };
        let last_block = last_block.context("Last block not found but first block found")?;

        let mut curr_block = headers::query(self.storage.clone(), first_block)
            .await?
            .ok_or_else(|| anyhow::anyhow!("First block not found"))?;

        // Loop which refreshes peer set once we exhaust it.
        loop {
            let peers = self
                .p2p
                .get_update_peers_with_transaction_sync_capability()
                .await;

            // Attempt each peer.
            'next_peer: for peer in peers {
                let request = ReceiptsRequest {
                    iteration: Iteration {
                        start: BlockNumberOrHash::Number(curr_block.number.get()),
                        direction: Direction::Forward,
                        limit: last_block.get() - curr_block.number.get() + 1,
                        step: 1.into(),
                    },
                };

                let mut responses = match self.p2p.send_receipts_sync_request(peer, request).await {
                    Ok(x) => x,
                    Err(error) => {
                        // Failed to establish connection, try next peer.
                        tracing::debug!(%peer, reason=%error, "Receipts request failed");
                        continue 'next_peer;
                    }
                };

                let mut receipts = Vec::new();
                while let Some(receipt) = responses.next().await {
                    match receipt {
                        ReceiptsResponse::Receipt(receipt) => {
                            match Receipt::try_from_dto((
                                receipt,
                                TransactionIndex::new_or_panic(receipts.len().try_into().unwrap()),
                            )) {
                                Ok(receipt) if receipts.len() < curr_block.transaction_count => {
                                    receipts.push(receipt)
                                }
                                Ok(receipt) => {
                                    receipts::persist(
                                        self.storage.clone(),
                                        curr_block.clone(),
                                        receipts.clone(),
                                    )
                                    .await
                                    .context("Inserting receipts")?;
                                    if curr_block.number == last_block {
                                        return Ok(());
                                    }
                                    curr_block =
                                        headers::query(self.storage.clone(), curr_block.number + 1)
                                            .await?
                                            .ok_or_else(|| {
                                                anyhow::anyhow!("Next block not found")
                                            })?;
                                    receipts.clear();
                                    receipts.push(receipt);
                                }
                                Err(error) => {
                                    tracing::debug!(%peer, %error, "Receipt stream returned unexpected DTO");
                                    continue 'next_peer;
                                }
                            }
                        }
                        ReceiptsResponse::Fin if curr_block.number == last_block => {
                            if receipts.len() != curr_block.transaction_count {
                                tracing::debug!(
                                    "Invalid receipts for block {}, trying next peer",
                                    curr_block.number
                                );
                                continue 'next_peer;
                            }
                            receipts::persist(self.storage.clone(), curr_block, receipts)
                                .await
                                .context("Inserting receipts")?;
                            return Ok(());
                        }
                        ReceiptsResponse::Fin => {
                            tracing::debug!(%peer, "Unexpected receipts stream Fin");
                            continue 'next_peer;
                        }
                    };
                }
            }
        }
    }

    async fn sync_state_updates(&self, stop: BlockNumber) -> anyhow::Result<()> {
<<<<<<< HEAD
        let storage = self.storage.clone();
        let getter = move |start: BlockNumber,
                           limit: NonZeroUsize|
              -> anyhow::Result<Vec<StateUpdateCounts>> {
            let mut db = storage
                .connection()
                .context("Creating database connection")?;
            let db = db.transaction().context("Creating database transaction")?;
            let counts = db
                .state_update_counts(start.into(), limit)
                .context("Querying state updates")?;
            Ok(counts)
        };
        let getter = Arc::new(getter);

=======
>>>>>>> 69f71d47
        if let Some(start) = state_updates::next_missing(self.storage.clone(), stop)
            .await
            .context("Finding next missing state update")?
        {
<<<<<<< HEAD
            let getter = getter.clone();
            let result = self
                .p2p
                .clone()
                .contract_updates_stream(start, stop, getter)
=======
            let result = self
                .p2p
                .clone()
                .contract_updates_stream(
                    start,
                    stop,
                    state_updates::counts_stream(self.storage.clone(), start, stop),
                )
>>>>>>> 69f71d47
                .map_err(Into::into)
                .and_then(state_updates::verify_signature)
                .try_chunks(100)
                .map_err(|e| e.1)
                // Persist state updates (without: state commitments and declared classes)
                .and_then(|x| state_updates::persist(self.storage.clone(), x))
                .inspect_ok(|x| tracing::info!(tail=%x, "State update chunk synced"))
                // Drive stream to completion.
                .try_fold((), |_, _| std::future::ready(Ok(())))
                .await;

            match result {
                Ok(()) => {
                    tracing::info!("Syncing contract updates complete");
                }
                Err(ContractDiffSyncError::SignatureVerification(peer_data)) => {
                    tracing::debug!(peer=%peer_data.peer, block=%peer_data.data, "Error while streaming contract updates: signature verification failed");
                }
                Err(ContractDiffSyncError::StateDiffCommitmentMismatch(peer_data)) => {
                    tracing::debug!(peer=%peer_data.peer, block=%peer_data.data, "Error while streaming contract updates: state diff commitment mismatch");
                }
                Err(ContractDiffSyncError::DatabaseOrComputeError(error)) => {
                    tracing::debug!(%error, "Error while streaming contract updates");
                }
            }
        }

        Ok(())
    }
}

async fn check_transactions(
    block: &BlockHeader,
    transactions: &[Transaction],
) -> anyhow::Result<bool> {
    if transactions.len() != block.transaction_count {
        return Ok(false);
    }
    let transaction_final_hash_type =
        TransactionCommitmentFinalHashType::for_version(&block.starknet_version)?;
    let transaction_commitment = spawn_blocking({
        let transactions = transactions.to_vec();
        move || {
            calculate_transaction_commitment(&transactions, transaction_final_hash_type)
                .map_err(anyhow::Error::from)
        }
    })
    .await
    .context("Joining blocking task")?
    .context("Calculating transaction commitment")?;
    Ok(transaction_commitment == block.transaction_commitment)
}

/// Performs [analysis](Self::analyse) of the [LocalState] by comparing it with a given L1 checkpoint,
/// and [handles](Self::handle) the result.
enum CheckpointAnalysis {
    /// The checkpoint hash does not match the local L1 anchor, indicating an inconsistency with the Ethereum source
    /// with the one used by the previous sync.
    HashMismatchWithAnchor {
        block: BlockNumber,
        checkpoint: BlockHash,
        anchor: BlockHash,
    },
    /// The checkpoint is older than the local anchor, indicating an inconsistency in the Ethereum source between
    /// this sync and the previous sync.
    PredatesAnchor {
        checkpoint: BlockNumber,
        anchor: BlockNumber,
    },
    /// The checkpoint exceeds the local chain. As such, the local chain should be rolled back to its anchor as we
    /// cannot be confident in any of the local data not verified by L1.
    ExceedsLocalChain {
        local: BlockNumber,
        checkpoint: BlockNumber,
        anchor: Option<BlockNumber>,
    },
    /// The checkpoint hash does not match the local chain data. The local chain should be rolled back to its anchor.
    HashMismatchWithLocalChain {
        block: BlockNumber,
        local: BlockHash,
        checkpoint: BlockHash,
        anchor: Option<BlockNumber>,
    },
    /// Local data is consistent with the checkpoint, no action required.
    Consistent,
}

impl CheckpointAnalysis {
    /// Analyse [LocalState] by checking it for consistency against the given L1 checkpoint.
    ///
    /// For more information on the potential inconsistencies see the [CheckpointAnalysis] variants.
    fn analyse(local_state: &LocalState, checkpoint: &EthereumStateUpdate) -> CheckpointAnalysis {
        // Checkpoint is older than or inconsistent with our local L1 anchor.
        if let Some(anchor) = &local_state.anchor {
            if checkpoint.block_number < anchor.block_number {
                return CheckpointAnalysis::PredatesAnchor {
                    checkpoint: checkpoint.block_number,
                    anchor: anchor.block_number,
                };
            }
            if checkpoint.block_number == anchor.block_number
                && checkpoint.block_hash != anchor.block_hash
            {
                return CheckpointAnalysis::HashMismatchWithAnchor {
                    block: anchor.block_number,
                    checkpoint: checkpoint.block_hash,
                    anchor: anchor.block_hash,
                };
            }
        }

        // Is local data not secured by an anchor potentially invalid?
        if let Some(latest) = local_state.latest_header {
            if checkpoint.block_number > latest.0 {
                return CheckpointAnalysis::ExceedsLocalChain {
                    local: latest.0,
                    checkpoint: checkpoint.block_number,
                    anchor: local_state.anchor.as_ref().map(|x| x.block_number),
                };
            }
            if let Some((_, hash)) = local_state.checkpoint {
                if hash != checkpoint.block_hash {
                    return CheckpointAnalysis::HashMismatchWithLocalChain {
                        block: checkpoint.block_number,
                        local: hash,
                        checkpoint: checkpoint.block_hash,
                        anchor: local_state.anchor.as_ref().map(|x| x.block_number),
                    };
                }
            }
        }

        CheckpointAnalysis::Consistent
    }

    /// Handles the [checkpoint analysis](Self::analyse) [result](Self).
    ///
    /// Returns an error for [PredatesAnchor](Self::PredatesAnchor) and
    /// [HashMismatchWithAnchor](Self::HashMismatchWithAnchor) since these indicate an inconsistency with the Ethereum
    /// source - making all data suspect.
    ///
    /// Rolls back local state to the anchor for [ExceedsLocalChain](Self::ExceedsLocalChain) and
    /// [HashMismatchWithLocalChain](Self::HashMismatchWithLocalChain) conditions.
    ///
    /// Does nothing for [Consistent](Self::Consistent). This leaves any insecure local data intact. Always rolling
    /// back to the L1 anchor would result in a poor user experience if restarting frequently as each restart would
    /// purge new data.
    async fn handle(self, storage: Storage) -> anyhow::Result<()> {
        match self {
            CheckpointAnalysis::HashMismatchWithAnchor {
                block,
                checkpoint,
                anchor,
            } => {
                tracing::error!(
                    %block, %checkpoint, %anchor,
                    "Ethereum checkpoint's hash did not match the local Ethereum anchor. This indicates a serious inconsistency in the Ethereum source used by this sync and the previous sync."
                );
                anyhow::bail!("Ethereum checkpoint hash did not match local anchor.");
            }
            CheckpointAnalysis::PredatesAnchor { checkpoint, anchor } => {
                // TODO: or consider this valid. If so, then we should continue sync but use the local anchor instead of the checkpoint.
                tracing::error!(
                    %checkpoint, %anchor,
                    "Ethereum checkpoint is older than the local anchor. This indicates a serious inconsistency in the Ethereum source used by this sync and the previous sync."
                );
                anyhow::bail!("Ethereum checkpoint hash did not match local anchor.");
            }
            CheckpointAnalysis::ExceedsLocalChain {
                local,
                checkpoint,
                anchor,
            } => {
                tracing::info!(
                    %local, anchor=%anchor.unwrap_or_default(), %checkpoint,
                    "Rolling back local chain to latest anchor point. Local data is potentially invalid as the Ethereum checkpoint is newer the local chain."
                );
                rollback_to_anchor(storage, anchor)
                    .await
                    .context("Rolling back chain state to L1 anchor")?;
            }
            CheckpointAnalysis::HashMismatchWithLocalChain {
                block,
                local,
                checkpoint,
                anchor,
            } => {
                tracing::info!(
                    %block, %local, %checkpoint, ?anchor,
                    "Rolling back local chain to latest anchor point. Local data is invalid as it did not match the Ethereum checkpoint's hash."
                );
                rollback_to_anchor(storage, anchor)
                    .await
                    .context("Rolling back chain state to L1 anchor")?;
            }
            CheckpointAnalysis::Consistent => {
                tracing::info!("Ethereum checkpoint is consistent with local data");
            }
        };

        Ok(())
    }
}

struct LocalState {
    latest_header: Option<(BlockNumber, BlockHash)>,
    anchor: Option<EthereumStateUpdate>,
    checkpoint: Option<(BlockNumber, BlockHash)>,
}

impl LocalState {
    async fn from_db(storage: Storage, checkpoint: EthereumStateUpdate) -> anyhow::Result<Self> {
        // TODO: this should include header gaps.
        spawn_blocking(move || {
            let mut db = storage
                .connection()
                .context("Creating database connection")?;
            let db = db.transaction().context("Creating database transaction")?;

            let latest_header = db
                .block_id(pathfinder_storage::BlockId::Latest)
                .context("Querying latest header")?;

            let checkpoint = db
                .block_id(checkpoint.block_number.into())
                .context("Querying checkpoint header")?;

            let anchor = db.latest_l1_state().context("Querying latest L1 anchor")?;

            Ok(LocalState {
                latest_header,
                checkpoint,
                anchor,
            })
        })
        .await
        .context("Joining blocking task")?
    }
}

/// Rolls back local chain-state until the given anchor point, making it the tip of the local chain. If this is ['None']
/// then all data will be rolled back.
async fn rollback_to_anchor(storage: Storage, anchor: Option<BlockNumber>) -> anyhow::Result<()> {
    spawn_blocking(move || {
        todo!("Rollback storage to anchor point");
    })
    .await
    .context("Joining blocking task")?
}

async fn persist_anchor(storage: Storage, anchor: EthereumStateUpdate) -> anyhow::Result<()> {
    spawn_blocking(move || {
        let mut db = storage
            .connection()
            .context("Creating database connection")?;
        let db = db.transaction().context("Creating database transaction")?;
        db.upsert_l1_state(&anchor).context("Inserting anchor")?;
        // TODO: this is a bit dodgy, but is used by the sync process. However it destroys
        //       some RPC assumptions which we should be aware of.
        db.update_l1_l2_pointer(Some(anchor.block_number))
            .context("Updating L1-L2 pointer")?;
        db.commit().context("Committing database transaction")?;
        Ok(())
    })
    .await
    .context("Joining blocking task")?
}<|MERGE_RESOLUTION|>--- conflicted
+++ resolved
@@ -3,9 +3,6 @@
 mod receipts;
 mod state_updates;
 mod transactions;
-
-use std::num::NonZeroUsize;
-use std::sync::Arc;
 
 use anyhow::Context;
 use futures::StreamExt;
@@ -16,17 +13,10 @@
     receipt::{ReceiptsRequest, ReceiptsResponse},
     transaction::{TransactionsRequest, TransactionsResponse},
 };
-<<<<<<< HEAD
-use pathfinder_common::state_update::StateUpdateCounts;
 use pathfinder_common::{
     receipt::Receipt, transaction::Transaction, BlockHash, BlockHeader, BlockNumber,
     TransactionIndex,
 };
-=======
-use pathfinder_common::receipt::Receipt;
-use pathfinder_common::{transaction::Transaction, BlockHeader};
-use pathfinder_common::{BlockHash, BlockNumber};
->>>>>>> 69f71d47
 use pathfinder_ethereum::EthereumStateUpdate;
 use pathfinder_storage::Storage;
 use primitive_types::H160;
@@ -408,35 +398,10 @@
     }
 
     async fn sync_state_updates(&self, stop: BlockNumber) -> anyhow::Result<()> {
-<<<<<<< HEAD
-        let storage = self.storage.clone();
-        let getter = move |start: BlockNumber,
-                           limit: NonZeroUsize|
-              -> anyhow::Result<Vec<StateUpdateCounts>> {
-            let mut db = storage
-                .connection()
-                .context("Creating database connection")?;
-            let db = db.transaction().context("Creating database transaction")?;
-            let counts = db
-                .state_update_counts(start.into(), limit)
-                .context("Querying state updates")?;
-            Ok(counts)
-        };
-        let getter = Arc::new(getter);
-
-=======
->>>>>>> 69f71d47
         if let Some(start) = state_updates::next_missing(self.storage.clone(), stop)
             .await
             .context("Finding next missing state update")?
         {
-<<<<<<< HEAD
-            let getter = getter.clone();
-            let result = self
-                .p2p
-                .clone()
-                .contract_updates_stream(start, stop, getter)
-=======
             let result = self
                 .p2p
                 .clone()
@@ -445,7 +410,6 @@
                     stop,
                     state_updates::counts_stream(self.storage.clone(), start, stop),
                 )
->>>>>>> 69f71d47
                 .map_err(Into::into)
                 .and_then(state_updates::verify_signature)
                 .try_chunks(100)
